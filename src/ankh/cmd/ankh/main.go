--- conflicted
+++ resolved
@@ -341,18 +341,7 @@
 	ankhFile, err := ankh.ParseAnkhFile(ctx.AnkhFilePath)
 	check(err)
 
-<<<<<<< HEAD
-	if len(ankhFile.Charts) > 0 {
-		ctx.Logger.Debug("Inspecting charts")
-		for _, chart := range ankhFile.Charts {
-			output, err := cb(ctx, ankhFile, chart)
-			check(err)
-			result += output
-		}
-	} else {
-=======
 	if len(ankhFile.Charts) < 1 {
->>>>>>> 8cec9d83
 		log.Infof(
 			"%s does not contain any charts. Inspect commands only operate on ankh.yaml files containing charts",
 			ctx.AnkhFilePath)
@@ -365,7 +354,7 @@
 			continue
 		}
 
-		output, err := cb(ctx, chart, ankhFile)
+		output, err := cb(ctx, ankhFile, chart)
 		check(err)
 		result += output
 	}
