package helm

import (
	"crypto/tls"
	"fmt"
	"io/ioutil"
	"net/http"
	"os"
	"os/exec"
	"path/filepath"
	"strings"
	"time"

	"ankh"
	"ankh/util"

	"gopkg.in/yaml.v2"
)

type chartFiles struct {
	Dir                      string
	ChartDir                 string
	ValuesPath               string
	AnkhValuesPath           string
	AnkhResourceProfilesPath string
}

func FindChartFiles(ctx *ankh.ExecutionContext, name string, version string, ankhFile ankh.AnkhFile) (chartFiles, error) {
	dirPath := filepath.Join(filepath.Dir(ankhFile.Path), "charts", name)
	_, dirErr := os.Stat(dirPath)

	files := chartFiles{}
	// Setup a directory where we'll either copy the chart files, if we've got a
	// directory, or we'll download and extract a tarball to the temp dir. Then
	// we'll mutate some of the ankh specific files based on the current
	// environment and resource profile. Then we'll use those files as arguments
	// to the helm command.
	tmpDir, err := ioutil.TempDir(ctx.DataDir, name+"-")
	if err != nil {
		return files, err
	}

	tarballFileName := fmt.Sprintf("%s-%s.tgz", name, version)
	tarballURL := fmt.Sprintf("%s/%s", strings.TrimRight(
		ctx.AnkhConfig.CurrentContext.HelmRegistryURL, "/"), tarballFileName)

	// If we already have a dir, let's just copy it to a temp directory so we can
	// make changes to the ankh specific yaml files before passing them as `-f`
	// args to `helm template`
	if dirErr == nil {
		if err := util.CopyDir(dirPath, filepath.Join(tmpDir, name)); err != nil {
			return files, err
		}
	} else {

		// TODO: this code should be modified to properly fetch charts
		ok := false
		for attempt := 1; attempt <= 5; attempt++ {
			ctx.Logger.Debugf("downloading chart from %s (attempt %v)", tarballURL, attempt)
			tr := &http.Transport{
				TLSClientConfig: &tls.Config{InsecureSkipVerify: true},
			}
			client := &http.Client{
				Transport: tr,
				Timeout:   time.Duration(5 * time.Second),
			}
			resp, err := client.Get(tarballURL)
			if err != nil {
				return files, err
			}
			defer resp.Body.Close()

			if resp.StatusCode == 200 {
				ctx.Logger.Debugf("untarring chart to %s", tmpDir)
				if err = util.Untar(tmpDir, resp.Body); err != nil {
					return files, err
				}

				ok = true
				break
			} else {
				ctx.Logger.Warningf("got a status code %v when trying to call %s (attempt %v)", resp.StatusCode, tarballURL, attempt)
			}
		}
		if !ok {
			return files, fmt.Errorf("failed to fetch helm chart from URL: %v", tarballURL)
		}
	}

<<<<<<< HEAD
	chartDir := filepath.Join(tmpDir, name)
	files = chartFiles{
		Dir:                      tmpDir,
		ChartDir:                 chartDir,
		ValuesPath:               filepath.Join(chartDir, "values.yaml"),
		AnkhValuesPath:           filepath.Join(chartDir, "ankh-values.yaml"),
		AnkhResourceProfilesPath: filepath.Join(chartDir, "ankh-resource-profiles.yaml"),
	}

	return files, nil
}

func templateChart(ctx *ankh.ExecutionContext, chart ankh.Chart, ankhFile ankh.AnkhFile) (string, error) {
	currentContext := ctx.AnkhConfig.CurrentContext
	helmArgs := []string{"helm", "template", "--kube-context", currentContext.KubeContext, "--namespace", ankhFile.Namespace}

	if currentContext.Release != "" {
		helmArgs = append(helmArgs, []string{"--release", currentContext.Release}...)
	}

	// Check if Global contains anything and append `--set` flags to the helm
	// command for each item
	if currentContext.Global != nil {
		for _, item := range util.Collapse(currentContext.Global, nil, nil) {
			helmArgs = append(helmArgs, "--set", "global."+item)
		}
	}

	files, err := FindChartFiles(ctx, chart.Name, chart.Version, ankhFile)
	if err != nil {
		return "", err
	}
=======
	chartPath := filepath.Join(tmpDir, chart.Name)
	valuesPath := filepath.Join(chartPath, "ankh-values.yaml")
	resourceProfilesPath := filepath.Join(chartPath, "ankh-resource-profiles.yaml")
>>>>>>> 2c646bea

	// Load `values` from chart
	_, valuesErr := os.Stat(files.AnkhValuesPath)
	if valuesErr == nil {
		if _, err := CreateReducedYAMLFile(files.AnkhValuesPath, currentContext.Environment); err != nil {
			return "", fmt.Errorf("unable to process ankh-values.yaml file for chart '%s': %v", chart.Name, err)
		}
		helmArgs = append(helmArgs, "-f", files.AnkhValuesPath)
	}

	// Load `profiles` from chart
<<<<<<< HEAD
	_, profilesError := os.Stat(files.AnkhResourceProfilesPath)
	if profilesError == nil {
		if _, err := CreateReducedYAMLFile(files.AnkhResourceProfilesPath, currentContext.Profile); err != nil {
			return "", fmt.Errorf("unable to process ankh-resource-profiles.yaml file for chart '%s': %v", chart.Name, err)
		}
		helmArgs = append(helmArgs, "-f", files.AnkhResourceProfilesPath)
=======
	_, resourceProfilesError := os.Stat(resourceProfilesPath)
	if resourceProfilesError == nil {
		if err := createReducedYAMLFile(resourceProfilesPath, currentContext.ResourceProfile); err != nil {
			return "", fmt.Errorf("unable to process ankh-resource-profiles.yaml file for chart '%s': %v", chart.Name, err)
		}
		helmArgs = append(helmArgs, "-f", resourceProfilesPath)
>>>>>>> 2c646bea
	}

	// TODO: add validation for secrets
	if chart.Secrets != nil {
		secretsPath := filepath.Join(files.Dir, "secrets.yaml")
		secretsBytes, err := yaml.Marshal(chart.Secrets[currentContext.Environment])
		if err != nil {
			return "", err
		}

		if err := ioutil.WriteFile(secretsPath, secretsBytes, 0644); err != nil {
			return "", err
		}

		helmArgs = append(helmArgs, "-f", secretsPath)
	}

	// Load `default-values` from ankhFile
	if chart.DefaultValues != nil {
		defaultValuesPath := filepath.Join(files.Dir, "default-values.yaml")
		defaultValuesBytes, err := yaml.Marshal(chart.DefaultValues)
		if err != nil {
			return "", err
		}

		if err := ioutil.WriteFile(defaultValuesPath, defaultValuesBytes, 0644); err != nil {
			return "", err
		}

		helmArgs = append(helmArgs, "-f", defaultValuesPath)
	}

	// Load `values` from ankhFile
	if chart.Values != nil && chart.Values[currentContext.Environment] != nil {
		valuesPath := filepath.Join(files.Dir, "values.yaml")
		valuesBytes, err := yaml.Marshal(chart.Values[currentContext.Environment])
		if err != nil {
			return "", err
		}

		if err := ioutil.WriteFile(valuesPath, valuesBytes, 0644); err != nil {
			return "", err
		}

		helmArgs = append(helmArgs, "-f", valuesPath)
	}

<<<<<<< HEAD
	// Load `resource_profiles` from ankhFile
	if chart.ResourceProfiles != nil && chart.ResourceProfiles[currentContext.Profile] != nil {
		profilesPath := filepath.Join(files.Dir, "resource-profiles.yaml")
		profilesBytes, err := yaml.Marshal(chart.ResourceProfiles[currentContext.Profile])
=======
	// Load `resource-profiles` from ankhFile
	if chart.ResourceProfiles != nil && chart.ResourceProfiles[currentContext.ResourceProfile] != nil {
		resourceProfilesPath := filepath.Join(tmpDir, "resource-profiles.yaml")
		resourceProfilesBytes, err := yaml.Marshal(chart.ResourceProfiles[currentContext.ResourceProfile])
>>>>>>> 2c646bea
		if err != nil {
			return "", err
		}

		if err := ioutil.WriteFile(resourceProfilesPath, resourceProfilesBytes, 0644); err != nil {
			return "", err
		}

		helmArgs = append(helmArgs, "-f", resourceProfilesPath)
	}

	helmArgs = append(helmArgs, files.ChartDir)

	ctx.Logger.Debugf("running helm command %s", strings.Join(helmArgs, " "))

	helmCmd := exec.Command(helmArgs[0], helmArgs[1:]...)
	helmOutput, err := helmCmd.CombinedOutput()

	if err != nil {
		return "", fmt.Errorf("error running the helm command: %s", helmOutput)
	}

	return string(helmOutput), nil
}

func CreateReducedYAMLFile(filename, key string) ([]byte, error) {
	in := make(map[string]interface{})
	var result []byte
	inBytes, err := ioutil.ReadFile(filename)
	if err != nil {
		return result, err
	}

<<<<<<< HEAD
	if err = yaml.Unmarshal(inBytes, &in); err != nil {
		return result, err
=======
	if err = yaml.UnmarshalStrict(inBytes, &in); err != nil {
		return err
>>>>>>> 2c646bea
	}

	out := make(map[interface{}]interface{})

	if in[key] == nil {
		return result, fmt.Errorf("missing `%s` key", key)
	}

	switch t := in[key].(type) {
	case map[interface{}]interface{}:
		for k, v := range t {
			// TODO: using `.(string)` here could cause a panic in cases where the
			// key isn't a string, which is pretty uncommon

			// TODO: validate
			out[k.(string)] = v
		}
	default:
		out[key] = in[key]
	}

	outBytes, err := yaml.Marshal(&out)
	if err != nil {
		return result, err
	}

	if err := ioutil.WriteFile(filename, outBytes, 0644); err != nil {
		return result, err
	}

	return outBytes, nil
}

func Template(ctx *ankh.ExecutionContext, ankhFile ankh.AnkhFile) (string, error) {
	finalOutput := ""

	if len(ankhFile.Charts) > 0 {
		ctx.Logger.Debugf("templating charts")

		if ctx.Chart == "" {
			for _, chart := range ankhFile.Charts {
				ctx.Logger.Debugf("templating chart '%s'", chart.Name)
				chartOutput, err := templateChart(ctx, chart, ankhFile)
				if err != nil {
					return finalOutput, err
				}
				finalOutput += chartOutput
			}
		} else {
			for _, chart := range ankhFile.Charts {
				if chart.Name == ctx.Chart {
					ctx.Logger.Debugf("templating chart '%s'", chart.Name)

					chartOutput, err := templateChart(ctx, chart, ankhFile)
					if err != nil {
						return finalOutput, err
					}
					return chartOutput, nil
				}
			}
			ctx.Logger.Fatalf("Chart %s was specified with `--chart` but does not exist in the charts array", ctx.Chart)
		}
	} else {
		ctx.Logger.Infof(
			"%s does not contain any charts. Template commands only operate on ankh.yaml files containing charts",
			ctx.AnkhFilePath)
	}
	return finalOutput, nil
}<|MERGE_RESOLUTION|>--- conflicted
+++ resolved
@@ -87,7 +87,6 @@
 		}
 	}
 
-<<<<<<< HEAD
 	chartDir := filepath.Join(tmpDir, name)
 	files = chartFiles{
 		Dir:                      tmpDir,
@@ -120,11 +119,6 @@
 	if err != nil {
 		return "", err
 	}
-=======
-	chartPath := filepath.Join(tmpDir, chart.Name)
-	valuesPath := filepath.Join(chartPath, "ankh-values.yaml")
-	resourceProfilesPath := filepath.Join(chartPath, "ankh-resource-profiles.yaml")
->>>>>>> 2c646bea
 
 	// Load `values` from chart
 	_, valuesErr := os.Stat(files.AnkhValuesPath)
@@ -136,21 +130,12 @@
 	}
 
 	// Load `profiles` from chart
-<<<<<<< HEAD
-	_, profilesError := os.Stat(files.AnkhResourceProfilesPath)
-	if profilesError == nil {
-		if _, err := CreateReducedYAMLFile(files.AnkhResourceProfilesPath, currentContext.Profile); err != nil {
+	_, resourceProfilesError := os.Stat(files.AnkhResourceProfilesPath)
+	if resourceProfilesError == nil {
+		if _, err := CreateReducedYAMLFile(files.AnkhResourceProfilesPath, currentContext.ResourceProfile); err != nil {
 			return "", fmt.Errorf("unable to process ankh-resource-profiles.yaml file for chart '%s': %v", chart.Name, err)
 		}
 		helmArgs = append(helmArgs, "-f", files.AnkhResourceProfilesPath)
-=======
-	_, resourceProfilesError := os.Stat(resourceProfilesPath)
-	if resourceProfilesError == nil {
-		if err := createReducedYAMLFile(resourceProfilesPath, currentContext.ResourceProfile); err != nil {
-			return "", fmt.Errorf("unable to process ankh-resource-profiles.yaml file for chart '%s': %v", chart.Name, err)
-		}
-		helmArgs = append(helmArgs, "-f", resourceProfilesPath)
->>>>>>> 2c646bea
 	}
 
 	// TODO: add validation for secrets
@@ -198,17 +183,11 @@
 		helmArgs = append(helmArgs, "-f", valuesPath)
 	}
 
-<<<<<<< HEAD
-	// Load `resource_profiles` from ankhFile
-	if chart.ResourceProfiles != nil && chart.ResourceProfiles[currentContext.Profile] != nil {
-		profilesPath := filepath.Join(files.Dir, "resource-profiles.yaml")
-		profilesBytes, err := yaml.Marshal(chart.ResourceProfiles[currentContext.Profile])
-=======
 	// Load `resource-profiles` from ankhFile
 	if chart.ResourceProfiles != nil && chart.ResourceProfiles[currentContext.ResourceProfile] != nil {
-		resourceProfilesPath := filepath.Join(tmpDir, "resource-profiles.yaml")
+		resourceProfilesPath := filepath.Join(files.Dir, "resource-profiles.yaml")
 		resourceProfilesBytes, err := yaml.Marshal(chart.ResourceProfiles[currentContext.ResourceProfile])
->>>>>>> 2c646bea
+
 		if err != nil {
 			return "", err
 		}
@@ -242,13 +221,8 @@
 		return result, err
 	}
 
-<<<<<<< HEAD
-	if err = yaml.Unmarshal(inBytes, &in); err != nil {
-		return result, err
-=======
 	if err = yaml.UnmarshalStrict(inBytes, &in); err != nil {
-		return err
->>>>>>> 2c646bea
+		return result, err
 	}
 
 	out := make(map[interface{}]interface{})
