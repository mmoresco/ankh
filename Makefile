PACKAGE = ankh
THIS_MAKEFILE = $(lastword $(MAKEFILE_LIST))
REPOROOT = $(abspath $(dir $(THIS_MAKEFILE)))
<<<<<<< HEAD
BASE = "$(REPOROOT)/src/ankh"
=======
TEST_PACKAGES = $(subst $(REPOROOT)/src/,,$(shell go list -f '{{if gt (len .TestGoFiles) 0}}{{.Dir}}{{end}}' ./...))
>>>>>>> a7f76e74

export GOPATH := $(REPOROOT)/

PKGS = $(shell cd $(BASE) && \
       go list ./... | grep -v /vendor/)

.PHONY: all
all: ankh

.PHONY: clean
clean:
	@rm -rf $(REPOROOT)/bin
	@rm -rf $(REPOROOT)/pkg

.PHONY: ankh
ankh:
	cd $(BASE)/cmd/ankh; go install

.PHONY: install
install: ankh
	sudo cp -f $(REPOROOT)/bin/ankh /usr/local/bin/ankh

<<<<<<< HEAD
.PHONY: test
test: 
	cd $(BASE) &&\
		go test $(PKGS)

.PHONY: cover
cover:
	cd $(BASE) &&\
		go test -coverprofile=coverage/coverage.out &&\
		go tool cover -html=coverage/coverage.out
=======
.PHONY: cover-clean
cover-clean:
	@rm -f $(REPOROOT)/src/ankh/coverage/*

.PHONY: cover-generate
cover-generate: cover-clean
	@cd $(REPOROOT)/src/ankh; $(foreach p,$(TEST_PACKAGES),go test $(p) -coverprofile=coverage/$(subst /,_,$(p)).out;)
	@cat $(REPOROOT)/src/ankh/coverage/*.out | awk 'NR==1 || !/^mode/' > $(REPOROOT)/src/ankh/coverage/all.cover

.PHONY: cover
cover: cover-generate

.PHONY: cover-html
cover-html: cover-generate
	@go tool cover -html=$(REPOROOT)/src/ankh/coverage/all.cover
>>>>>>> a7f76e74
<|MERGE_RESOLUTION|>--- conflicted
+++ resolved
@@ -1,11 +1,8 @@
 PACKAGE = ankh
 THIS_MAKEFILE = $(lastword $(MAKEFILE_LIST))
 REPOROOT = $(abspath $(dir $(THIS_MAKEFILE)))
-<<<<<<< HEAD
 BASE = "$(REPOROOT)/src/ankh"
-=======
 TEST_PACKAGES = $(subst $(REPOROOT)/src/,,$(shell go list -f '{{if gt (len .TestGoFiles) 0}}{{.Dir}}{{end}}' ./...))
->>>>>>> a7f76e74
 
 export GOPATH := $(REPOROOT)/
 
@@ -28,18 +25,11 @@
 install: ankh
 	sudo cp -f $(REPOROOT)/bin/ankh /usr/local/bin/ankh
 
-<<<<<<< HEAD
 .PHONY: test
 test: 
 	cd $(BASE) &&\
 		go test $(PKGS)
 
-.PHONY: cover
-cover:
-	cd $(BASE) &&\
-		go test -coverprofile=coverage/coverage.out &&\
-		go tool cover -html=coverage/coverage.out
-=======
 .PHONY: cover-clean
 cover-clean:
 	@rm -f $(REPOROOT)/src/ankh/coverage/*
@@ -54,5 +44,4 @@
 
 .PHONY: cover-html
 cover-html: cover-generate
-	@go tool cover -html=$(REPOROOT)/src/ankh/coverage/all.cover
->>>>>>> a7f76e74
+	@go tool cover -html=$(REPOROOT)/src/ankh/coverage/all.cover