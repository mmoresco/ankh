--- conflicted
+++ resolved
@@ -2,24 +2,18 @@
 
 Another Kubernetes Helper
 
+## Dependencies
+Some of the bootstrap scripts depend on Python 2 and pyyaml being installed
+```sh
+pip install pyyaml
+```
+
 ## Installation
 
 ```sh
-<<<<<<< HEAD
-pip install virtualenv pyyaml
-virtualenv venv
-./setup.py install
-```
-
-## Setup
-
-```sh
-source activate # this will activate `venv` and also add $PWD/scripts to your PATH
-=======
 make # build to bin/
 make install # install to /usr/local/bin/
 mkdir -p ~/.ankh/config && cp config/ankhconfig.yaml ~/.ankh/config # to get a default config
->>>>>>> bc43a404
 ```
 
 ## Usage
