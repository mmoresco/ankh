# Ankh

Another Kubernetes Helper for shipping code.

<<<<<<< HEAD
## Dependencies
Ankh uses kubectl and helm under the hood, make sure you install them.
Kubectl: https://kubernetes.io/docs/tasks/tools/install-kubectl/
Helm: https://github.com/kubernetes/helm

## Build and Installation
To build Ankh, just run `make`

To install Ankh simply run `make install`.
=======
>>>>>>> 9c66d875

## Introduction

**Ankh** is a command line tool that wraps **helm template** and **kubectl apply**.

Ankh helps organizations manage multiple application deployments across different namespaces. Users get to manage their deployments using Helm charts, but without the additional complexity of running Tiller.

Multiple application deployments may be expressed in a single file:

```
$ cat ankh.yaml
namespace: mynamespace

charts:
  - name: haste-server
    version: 0.0.1
    default-values:
      some-value: "that you need"
      more-values:
        x: 1
        y: true
  - name: zoonavigator
    version: 0.0.1
    values:
      production:
        foo: 'very prod'
      dev:
        foo: 'not so prod'
        bar: false       
```

Simplicity, transparency and composability are the primary design goals of Ankh.

**ankh inspect** lets you inspect helm chart files, helm templates, and ankh-derived yaml values.

**ankh template** runs `helm template` with all derived yaml values, prefixing any logging output with a comment `#` to ensure the output is still valid yaml.

**ankh apply** runs `kubectl apply` using the the templated output.

Ankh makes it easy to observe and verify incremental changes. It can be used to achieve reproducible deployments when combined with source control, or even simple CI / CD pipelines.

## Configuration

### Contexts

**Ankh** configs are driven by *contexts*, much like kubectl. When Ankh is invoked, it uses the *current-context* to decide which kubectl context, environment, and other common configurations to use.

```
$ cat ~/.ankh/config
current-context: kfc0-production
contexts:
  minikube-local:
    kube-context: minikube
    environment: production
    resource-profile: constrained
    helm-registry-url: https://helm-registry.myorganization.net/helm-repo/charts
    global:
      ingress:
        host: localhost
      some-value: 'needed by all charts'
```

You can view available contexts from your ankh config using:

```
ankh config get-contexts
```

...and switch to one via use-context

```
ankh config use-context
```

The config/context API design was taken straight from kubectl, for a familiar feel.

### Ankh files

Once your ankh config contains the set of contexts and you've selected one via *use-context*, the primary source of input to ankh will be an Ankh file, typically named ankh.yaml

```
$ cat ankh.yaml | head -n15
namespace: utils

charts:
  - name: haste-server
    version: 0.0.1
    default-values:
      tag: latest
      ingress:
        host: haste.myorganization.net
    resource-profiles:
      constrained:
        haste-server:
          cpu: 0.1
          memory: 64Mi
      natural:
```

An Ankh file tracks the target namespace and all of the charts you want to manage.

## YAML schemas

#### `AnkhConfig`

| Field         |Type| Description   |
| ------------- |:---:|:-------------:| 
| contexts      |map[string]`Context`| A mapping from context name to `Context` objects. Analogous, but not equivalent, to contexts in a kubeconfig.|
| current-context      |string| The current context. This context will be used when Ankh is invoked. Must be a valid context, which is a key under `contexts`. | 
| supported-environments|[]string| An array of supported environments. Any `environment` value in a `Context` must be included in this array.|
| supported-resource-profiles|[]string| An array of supported resource profiles. Any `environment` value in a `Context` must be included in this array.|

#### `Context`
| Field         |Type| Description   |
| ------------- |:---:|:-------------:| 
| contexts      |map[string]Context| A mapping from context name to `Context` objects. Analogous, but not equivalent, to contexts in a kubeconfig.|
|kube-context|string|The kube context to use. This must be a valid context name present in your kube config (tyipcally ~/.kube/config or $KUBECONFIG)|
|environment|string|The environment to use. Must be a valid environment in `supported-environments`|
|resource-profile|string|The resource profile to use. Must be a valid resource profile in `supported-resource-profiles`|
|release|string|The release name to pass to Helm via --release|
|helm-registry-url|string|The URL to the Helm chart repo to use|
|cluster-admin|bool|If true, then `admin-dependencies` are run.|
|global|`Global`|global configuration available to all charts|

#### `Global`
| Field         |Type| Description   |
| ------------- |:---:|:-------------:| 
| ingress       |map[string]string|Map from chart name to ingress host name. The ingress host name is exposed to helm charts as the yaml key `ingress.host`|
| ***           |RawYaml|All other keys are provided as raw yaml, each key prefixed with `global.` (eg: `global.somekey` for `somekey` under `Global`)

#### `AnkhFile`
| Field         |Type| Description   |
| ------------- |:---:|:-------------:| 
| namespace     |string|The namespace to use when running `helm` and `kubectl`|
| bootstrap     |`Script`|Optional. A bootstrap script to run before applying any charts.|
| admin_dependencies|[]string|Optional. Path to dependent directories, each containing an ankh.yaml that should be run, in order. These dependencies are only satisified when `cluster-admin` is true in the current `Context`, and they are always run before regular `dependencies`|
| dependencies     |[]string|Optional. Path to dependent directories, each containing an ankh.yaml that should be run, in order.|

#### `Script`
| Field         |Type| Description   |
| ------------- |:---:|:-------------:| 
| path          |string|The path to an executable script. Two env vars are exported: `ANKH_KUBE_CONTEXT` is the `kube-context` from the current `Context`. `ANKH_CONFIG_GLOBAL` is the `Global` config section from the current `Context` provided as yaml|

#### `Chart`
| Field         |Type| Description   |
| ------------- |:---:|:-------------:|
| name          |string|The chart name. May be the name of a chart in a Helm registry, or the name of a subdirectory (with a valid Chart layout - see Helm documentation on this) under `charts` from the directory where Ankh is run.|
| version       |string|Optional. The chart version, if pulling from a Helm registry.|
| default-values|RawYaml|Optional. Values to use for all environments and resource profiles.|
| values        |map[string]RawYaml|Optional. Values to use, by environment.|
| resource-profiles|map[string]RawYaml|Optional. Values to use, by resource profile.|
| secrets       |map[string]RawYaml|Optional. Values to use, by environment. Secrets are the same as values, but a different name is used here as a helpful visual indicator that these are sensitive values.<|MERGE_RESOLUTION|>--- conflicted
+++ resolved
@@ -2,7 +2,6 @@
 
 Another Kubernetes Helper for shipping code.
 
-<<<<<<< HEAD
 ## Dependencies
 Ankh uses kubectl and helm under the hood, make sure you install them.
 Kubectl: https://kubernetes.io/docs/tasks/tools/install-kubectl/
@@ -12,8 +11,6 @@
 To build Ankh, just run `make`
 
 To install Ankh simply run `make install`.
-=======
->>>>>>> 9c66d875
 
 ## Introduction
 
